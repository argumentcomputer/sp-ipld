[workspace]
members = [
  "ipld",
<<<<<<< HEAD
  "cid",
=======
  "sp-cid",
>>>>>>> 603fb371
  "multihash",
  "bytecursor",
]
<|MERGE_RESOLUTION|>--- conflicted
+++ resolved
@@ -1,11 +1,7 @@
 [workspace]
 members = [
   "ipld",
-<<<<<<< HEAD
   "cid",
-=======
-  "sp-cid",
->>>>>>> 603fb371
   "multihash",
   "bytecursor",
 ]
