[package]
name = "sp-ipld"
version = "0.1.0"
edition = "2018"

# See more keys and their definitions at https://doc.rust-lang.org/cargo/reference/manifest.html

[features]
default = ["dag-cbor", "dag-json"]
dag-json = ["serde", "base64", "sp-multihash"]
dag-cbor = ["multibase", "byteorder", "sp-multihash"]
#TODO: Add std features
std = []

[dependencies]
sp-std = { version = "3", default-features = false }
byteorder = { version = "1", default-features = false, optional = true }
unsigned-varint = { version = "0.7.0", default-features = false }
multibase = { version = "0.9.1", default-features = false, optional = true }
parity-scale-codec = { version = "2.1.1", default-features = false, features = ["derive"], optional = true }
<<<<<<< HEAD
serde = { version = "1.0.116", optional = true, default-features = false, features = ["alloc", "derive"] }
serde_json = { version = "1.0", default-features = false, features = ["alloc"] }
bytecursor = "0.1.2"
sp-cid = "0.1"
sp-multihash = { version = "0.1", optional = true }
base64 = { version = "0.13", optional = true }
=======
serde = { version = "1.0.116", optional = true, default-features = false, features = ["alloc"] }
bytecursor = "0.1"
sp-cid = "0.1"
sp-multihash = {version = "0.1", optional = true }
>>>>>>> 45c42bc3

[dev-dependencies]
quickcheck = "1.0.3"
rand = "0.8.3"
quickcheck_macros = "1.0.0"
tokio = { version = "1.5", features = ["rt", "macros", "rt-multi-thread"] }
reqwest = { version = "0.11.3", features = [ "multipart", "json" ] }
#serde_json = { version = "1.0" }<|MERGE_RESOLUTION|>--- conflicted
+++ resolved
@@ -18,24 +18,16 @@
 unsigned-varint = { version = "0.7.0", default-features = false }
 multibase = { version = "0.9.1", default-features = false, optional = true }
 parity-scale-codec = { version = "2.1.1", default-features = false, features = ["derive"], optional = true }
-<<<<<<< HEAD
-serde = { version = "1.0.116", optional = true, default-features = false, features = ["alloc", "derive"] }
+serde = { version = "1.0.116", optional = true, default-features = false, features = ["alloc"] }
 serde_json = { version = "1.0", default-features = false, features = ["alloc"] }
-bytecursor = "0.1.2"
-sp-cid = "0.1"
-sp-multihash = { version = "0.1", optional = true }
-base64 = { version = "0.13", optional = true }
-=======
-serde = { version = "1.0.116", optional = true, default-features = false, features = ["alloc"] }
 bytecursor = "0.1"
 sp-cid = "0.1"
 sp-multihash = {version = "0.1", optional = true }
->>>>>>> 45c42bc3
+base64 = { version = "0.13", optional = true }
 
 [dev-dependencies]
 quickcheck = "1.0.3"
 rand = "0.8.3"
 quickcheck_macros = "1.0.0"
 tokio = { version = "1.5", features = ["rt", "macros", "rt-multi-thread"] }
-reqwest = { version = "0.11.3", features = [ "multipart", "json" ] }
-#serde_json = { version = "1.0" }+reqwest = { version = "0.11.3", features = [ "multipart", "json" ] }